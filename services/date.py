import arrow
from loguru import logger

from typing import Optional

def to_unix_timestamp(date_str: str) -> int:
    """
    Convert a date string to a unix timestamp (seconds since epoch).

    Args:
        date_str: The date string to convert.

    Returns:
        The unix timestamp corresponding to the date string.

    If the date string cannot be parsed as a valid date format, returns the current unix timestamp and prints a warning.
    """
    # Try to parse the date string using arrow, which supports many common date formats
    try:
        date_obj = arrow.get(date_str)
        return int(date_obj.timestamp())
    except arrow.parser.ParserError:
        # If the parsing fails, return the current unix timestamp and print a warning
<<<<<<< HEAD
        print(f"Invalid date format: {date_str}")
        return int(arrow.now().timestamp())


def to_date_string(unix_timestamp: Optional[int]) -> str:
    """
    Convert a UNIX date into a string representation for return to the user
    Args:
        unix_timestamp: Unix timestamp of the date we want to format as string.

    Returns:
        The timestamp formatted as a string so it can be returned to the user in a JSON payload
    """
    if unix_timestamp is None:
        return None

    arrow_obj = arrow.get(unix_timestamp)
    return arrow_obj.format('YYYY-MM-DD HH:mm:ss')
=======
        logger.info(f"Invalid date format: {date_str}")
        return int(arrow.now().timestamp())
>>>>>>> e8b570bb
<|MERGE_RESOLUTION|>--- conflicted
+++ resolved
@@ -21,8 +21,7 @@
         return int(date_obj.timestamp())
     except arrow.parser.ParserError:
         # If the parsing fails, return the current unix timestamp and print a warning
-<<<<<<< HEAD
-        print(f"Invalid date format: {date_str}")
+        logger.info(f"Invalid date format: {date_str}")
         return int(arrow.now().timestamp())
 
 
@@ -39,8 +38,4 @@
         return None
 
     arrow_obj = arrow.get(unix_timestamp)
-    return arrow_obj.format('YYYY-MM-DD HH:mm:ss')
-=======
-        logger.info(f"Invalid date format: {date_str}")
-        return int(arrow.now().timestamp())
->>>>>>> e8b570bb
+    return arrow_obj.format('YYYY-MM-DD HH:mm:ss')