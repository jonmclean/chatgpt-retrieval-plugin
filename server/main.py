import os
import logging
from typing import Optional
import uvicorn
from fastapi import FastAPI, File, Form, HTTPException, Depends, Body, UploadFile
from fastapi.security import HTTPBearer, HTTPAuthorizationCredentials
from fastapi.staticfiles import StaticFiles
from loguru import logger

from models.api import (
    DeleteRequest,
    DeleteResponse,
    QueryRequest,
    QueryResponse,
    UpsertRequest,
    UpsertResponse,
)
from datastore.factory import get_datastore
from services.file import get_document_from_file

from models.models import DocumentMetadata, Source

bearer_scheme = HTTPBearer()
BEARER_TOKEN = os.environ.get("BEARER_TOKEN")
assert BEARER_TOKEN is not None


def validate_token(credentials: HTTPAuthorizationCredentials = Depends(bearer_scheme)):
    if credentials.scheme != "Bearer" or credentials.credentials != BEARER_TOKEN:
        raise HTTPException(status_code=401, detail="Invalid or missing token")
    return credentials


app = FastAPI(dependencies=[Depends(validate_token)])
app.mount("/.well-known", StaticFiles(directory=".well-known"), name="static")

# Create a sub-application, in order to access just the query endpoint in an OpenAPI schema, found at http://0.0.0.0:8000/sub/openapi.json when the app is running locally
sub_app = FastAPI(
    title="Retrieval Plugin API",
    description="A retrieval API for querying and filtering documents based on natural language queries and metadata",
    version="1.0.0",
    servers=[{"url": "https://your-app-url.com"}],
    dependencies=[Depends(validate_token)],
)
app.mount("/sub", sub_app)


@app.post(
    "/upsert-file",
    response_model=UpsertResponse,
)
async def upsert_file(
    file: UploadFile = File(...),
    metadata: Optional[str] = Form(None),
):
    try:
        metadata_obj = (
            DocumentMetadata.parse_raw(metadata)
            if metadata
            else DocumentMetadata(source=Source.file)
        )
    except:
        metadata_obj = DocumentMetadata(source=Source.file)

    document = await get_document_from_file(file, metadata_obj)

    try:
        ids = await datastore.upsert([document])
        return UpsertResponse(ids=ids)
    except Exception as e:
<<<<<<< HEAD
        logging.exception("Error in /upsert-file endpoint: %s", e)
=======
        logger.error(e)
>>>>>>> e8fda700
        raise HTTPException(status_code=500, detail=f"str({e})")


@app.post(
    "/upsert",
    response_model=UpsertResponse,
)
async def upsert(
    request: UpsertRequest = Body(...),
):
    try:
        ids = await datastore.upsert(request.documents)
        return UpsertResponse(ids=ids)
    except Exception as e:
<<<<<<< HEAD
        logging.exception("Error in /upsert endpoint: %s", e)
=======
        logger.error(e)
>>>>>>> e8fda700
        raise HTTPException(status_code=500, detail="Internal Service Error")


@app.post(
    "/query",
    response_model=QueryResponse,
)
async def query_main(
    request: QueryRequest = Body(...),
):
    try:
        results = await datastore.query(
            request.queries,
        )
        return QueryResponse(results=results)
    except Exception as e:
<<<<<<< HEAD
        logging.exception("Error in /query endpoint: %s", e)
=======
        logger.error(e)
>>>>>>> e8fda700
        raise HTTPException(status_code=500, detail="Internal Service Error")


@sub_app.post(
    "/query",
    response_model=QueryResponse,
    # NOTE: We are describing the shape of the API endpoint input due to a current limitation in parsing arrays of objects from OpenAPI schemas. This will not be necessary in the future.
    description="Accepts search query objects array each with query and optional filter. Break down complex questions into sub-questions. Refine results by criteria, e.g. time / source, don't do this often. Split queries if ResponseTooLargeError occurs.",
)
async def query(
    request: QueryRequest = Body(...),
):
    try:
        results = await datastore.query(
            request.queries,
        )
        return QueryResponse(results=results)
    except Exception as e:
<<<<<<< HEAD
        logging.exception("Error in /query endpoint: %s", e)
=======
        logger.error(e)
>>>>>>> e8fda700
        raise HTTPException(status_code=500, detail="Internal Service Error")


@app.delete(
    "/delete",
    response_model=DeleteResponse,
)
async def delete(
    request: DeleteRequest = Body(...),
):
    if not (request.ids or request.filter or request.delete_all):
        raise HTTPException(
            status_code=400,
            detail="One of ids, filter, or delete_all is required",
        )
    try:
        success = await datastore.delete(
            ids=request.ids,
            filter=request.filter,
            delete_all=request.delete_all,
        )
        return DeleteResponse(success=success)
    except Exception as e:
<<<<<<< HEAD
        logging.exception("Error in /delete endpoint: %s", e)
=======
        logger.error(e)
>>>>>>> e8fda700
        raise HTTPException(status_code=500, detail="Internal Service Error")


@app.on_event("startup")
async def startup():
    global datastore
    datastore = await get_datastore()


def start():
    uvicorn.run("server.main:app", host="0.0.0.0", port=8000, reload=True)<|MERGE_RESOLUTION|>--- conflicted
+++ resolved
@@ -68,11 +68,7 @@
         ids = await datastore.upsert([document])
         return UpsertResponse(ids=ids)
     except Exception as e:
-<<<<<<< HEAD
-        logging.exception("Error in /upsert-file endpoint: %s", e)
-=======
         logger.error(e)
->>>>>>> e8fda700
         raise HTTPException(status_code=500, detail=f"str({e})")
 
 
@@ -87,11 +83,7 @@
         ids = await datastore.upsert(request.documents)
         return UpsertResponse(ids=ids)
     except Exception as e:
-<<<<<<< HEAD
-        logging.exception("Error in /upsert endpoint: %s", e)
-=======
         logger.error(e)
->>>>>>> e8fda700
         raise HTTPException(status_code=500, detail="Internal Service Error")
 
 
@@ -108,11 +100,7 @@
         )
         return QueryResponse(results=results)
     except Exception as e:
-<<<<<<< HEAD
-        logging.exception("Error in /query endpoint: %s", e)
-=======
         logger.error(e)
->>>>>>> e8fda700
         raise HTTPException(status_code=500, detail="Internal Service Error")
 
 
@@ -131,11 +119,7 @@
         )
         return QueryResponse(results=results)
     except Exception as e:
-<<<<<<< HEAD
-        logging.exception("Error in /query endpoint: %s", e)
-=======
         logger.error(e)
->>>>>>> e8fda700
         raise HTTPException(status_code=500, detail="Internal Service Error")
 
 
@@ -159,11 +143,7 @@
         )
         return DeleteResponse(success=success)
     except Exception as e:
-<<<<<<< HEAD
-        logging.exception("Error in /delete endpoint: %s", e)
-=======
         logger.error(e)
->>>>>>> e8fda700
         raise HTTPException(status_code=500, detail="Internal Service Error")
 
 
